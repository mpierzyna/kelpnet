--- conflicted
+++ resolved
@@ -15,8 +15,6 @@
 
 logger = logging.getLogger("kelp")
 
-NAN_INT = -10  # int representing NaN
-
 
 def if_mask_valid(fn):
     """If mask is `None`, wrapped function is not applied and mask is returned as is."""
@@ -31,12 +29,7 @@
 
 # @numba.njit(cache=True)
 def add_rs_indices(img, mask):
-    """ Add remote sensing indices as additional features
-    Default channels: 0: SWIR, 1: NIR, 2: R, 3: G, 4: B
-    Masks: 5: is_cloud, 6: is_land, 7: not_cloud_land
-
-    Receives images with NaN on purpose, so that computed indices are also NaN where they should be.
-    """
+    """0: SWIR, 1: NIR, 2: R, 3: G, 4: B"""
     swir = img[:, :, Ch.SWIR.value]
     nir = img[:, :, Ch.NIR.value]
     r = img[:, :, Ch.R.value]
@@ -73,24 +66,6 @@
     return img_new, mask
 
 
-<<<<<<< HEAD
-def center_channels(img, mask):
-    """Center image channels around global mean (if band or index) or 0 for masks."""
-    # Channels containing masks are centered around 0
-    ch_masks = [Ch.IS_CLOUD, Ch.IS_LAND, Ch.NOT_CLOUD_LAND]
-    img[:, :, ch_masks] = img[:, :, ch_masks] - 0.5
-
-    # Channels containing bands or indices are centered around precomputed global mean
-    img_global_mean = np.array([ 0.1536,  0.1645,  0.1337,  0.1355,  0.1307, -0.0678,  0.0258,  0.0761])
-    ch_not_masks = [c for c in Ch if c not in ch_masks]
-    img[:, :, ch_not_masks] = img[:, :, ch_not_masks] - img_global_mean[None, None, :]
-    return img, mask
-
-
-def fill_nans(img, mask):
-    """Fill NaNs with -1"""
-    img = np.nan_to_num(img, nan=NAN_INT)   # NaNs are set to very low number
-=======
 def xr_to_np(xr_img: xr.DataArray, xr_mask: xr.DataArray):
     """Convert xarray to numpy because KelpNCDataset returns native xarray Dataarrays"""
     img = xr_img.to_numpy()
@@ -98,7 +73,6 @@
         mask = None
     else:
         mask = xr_mask.to_numpy()
->>>>>>> 2bf8728b
     return img, mask
 
 
@@ -109,13 +83,6 @@
     return img, mask
 
 
-<<<<<<< HEAD
-aug_pipeline = A.Compose([
-    A.Rotate(border_mode=cv2.BORDER_CONSTANT, value=np.nan, p=0.5),  # NaN is set to -1 later and ignored in loss
-    # A.RandomCrop(256, 256, p=1),  # always crop to have dataset of same size
-    A.HorizontalFlip(),
-])
-=======
 def upsample_to_512(img, mask):
     """OpenCV also requires channel to be last dimension (not needed if augmentations used)"""
     img = cv2.resize(img, (512, 512))
@@ -132,7 +99,6 @@
         A.HorizontalFlip(),
     ]
 )
->>>>>>> 2bf8728b
 
 
 def augment(img, mask):
@@ -176,7 +142,5 @@
     # Test if add_rs compiles correctly
     for _ in range(10):
         img = np.random.uniform(0, 1, size=(256, 256, 8))
-        img = np.where(img < 0.2, np.nan, img)  # set small part to NaN to check if numba handels it correctly
         mask = np.random.randint(0, 1, size=(256, 256))  # just passed through anyway
-        add_rs_indices(img, mask)
-        assert np.any(np.isnan(img))  # NaNs still there?+        add_rs_indices(img, mask)